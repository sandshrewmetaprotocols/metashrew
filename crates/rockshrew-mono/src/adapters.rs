//! Concrete adapter implementations for the `rockshrew-mono` binary.
//!
//! This module provides the specific implementations of the generic adapter traits
//! from `metashrew-sync` that are required to run the production indexer. This
//! includes the `BitcoinRpcAdapter` for connecting to Bitcoin Core and the
//! `MetashrewRuntimeAdapter`, which is aware of the snapshotting process.

use anyhow::Result;
use async_trait::async_trait;
use hex;
use metashrew_runtime::{
    KeyValueStoreLike, MetashrewRuntime, ViewPoolConfig, ViewPoolStats, ViewPoolSupport,
    ViewRuntimePool,
};
use metashrew_sync::{
    AtomicBlockResult, BitcoinNodeAdapter, BlockInfo, ChainTip, PreviewCall, RuntimeAdapter,
    RuntimeStats, SyncError, SyncResult, ViewCall, ViewResult,
};
use serde::{Deserialize, Serialize};
use serde_json::{Number, Value};
use std::sync::Arc;
use std::time::{Duration, SystemTime, UNIX_EPOCH};
use tokio::sync::RwLock;

use crate::ssh_tunnel::{make_request_with_tunnel, SshTunnel, SshTunnelConfig, TunneledResponse};

// JSON-RPC request/response structs for BitcoinRpcAdapter
#[derive(Serialize, Deserialize)]
pub struct JsonRpcRequest {
    pub id: u32,
    pub jsonrpc: String,
    pub method: String,
    pub params: Vec<Value>,
}

#[derive(Deserialize, Debug)]
#[allow(dead_code)]
pub struct BlockCountResponse {
    pub id: u32,
    pub result: Option<u32>,
    pub error: Option<Value>,
}

#[derive(Deserialize, Debug)]
#[allow(dead_code)]
pub struct BlockHashResponse {
    pub id: u32,
    pub result: Option<String>,
    pub error: Option<Value>,
}

/// Bitcoin node adapter that connects to a real Bitcoin node via RPC.
#[derive(Clone)]
pub struct BitcoinRpcAdapter {
    rpc_url: String,
    auth: Option<String>,
    bypass_ssl: bool,
    tunnel_config: Option<SshTunnelConfig>,
    active_tunnel: Arc<tokio::sync::Mutex<Option<SshTunnel>>>,
}

impl BitcoinRpcAdapter {
    pub fn new(
        rpc_url: String,
        auth: Option<String>,
        bypass_ssl: bool,
        tunnel_config: Option<SshTunnelConfig>,
    ) -> Self {
        Self {
            rpc_url,
            auth,
            bypass_ssl,
            tunnel_config,
            active_tunnel: Arc::new(tokio::sync::Mutex::new(None)),
        }
    }

    async fn post(&self, body: String) -> Result<TunneledResponse> {
        // Implementation with retry logic...
        let max_retries = 5;
        let mut retry_delay = Duration::from_millis(500);
        let max_delay = Duration::from_secs(16);

        let mut active_tunnel_guard = if self.tunnel_config.is_some() {
            Some(self.active_tunnel.lock().await)
        } else {
            None
        };

        for attempt in 0..max_retries {
            let existing_tunnel: Option<SshTunnel> = if let Some(guard) = &active_tunnel_guard {
                (**guard).clone()
            } else {
                None
            };

            match make_request_with_tunnel(
                &self.rpc_url,
                body.clone(),
                self.auth.clone(),
                self.tunnel_config.clone(),
                self.bypass_ssl,
                existing_tunnel,
            )
            .await
            {
                Ok(tunneled_response) => {
                    if let Some(guard) = &mut active_tunnel_guard {
                        if guard.is_none() {
                            if let Some(tunnel) = tunneled_response._tunnel.clone() {
                                **guard = Some(tunnel);
                            }
                        }
                    }
                    return Ok(tunneled_response);
                }
                Err(e) => {
                    log::warn!(
                        "Request failed (attempt {}): {}. Retrying in {:?}...",
                        attempt + 1,
                        e,
                        retry_delay
                    );
                    if let Some(guard) = &mut active_tunnel_guard {
                        **guard = None;
                    }
                    let jitter = {
                        use rand::Rng;
                        rand::thread_rng().gen_range(0..=100) as u64
                    };
                    retry_delay =
                        std::cmp::min(max_delay, retry_delay * 2 + Duration::from_millis(jitter));
                    tokio::time::sleep(retry_delay).await;
                }
            }
        }
        Err(anyhow::anyhow!("Max retries exceeded"))
    }
}

#[async_trait]
impl BitcoinNodeAdapter for BitcoinRpcAdapter {
    async fn get_tip_height(&self) -> SyncResult<u32> {
        let request_body = serde_json::to_string(&JsonRpcRequest {
            id: SystemTime::now()
                .duration_since(UNIX_EPOCH)
                .map_err(|e| SyncError::BitcoinNode(format!("Time error: {}", e)))?
                .as_secs() as u32,
            jsonrpc: "2.0".to_string(),
            method: "getblockcount".to_string(),
            params: vec![],
        })
        .map_err(|e| SyncError::BitcoinNode(format!("JSON serialization error: {}", e)))?;
        let tunneled_response = self.post(request_body).await?;
        let result: BlockCountResponse = tunneled_response
            .json()
            .await
            .map_err(|e| SyncError::BitcoinNode(format!("JSON parsing error: {}", e)))?;
        result
            .result
            .ok_or_else(|| SyncError::BitcoinNode("missing result".to_string()))
    }

    async fn get_block_hash(&self, height: u32) -> SyncResult<Vec<u8>> {
        let request_body = serde_json::to_string(&JsonRpcRequest {
            id: SystemTime::now()
                .duration_since(UNIX_EPOCH)
                .map_err(|e| SyncError::BitcoinNode(format!("Time error: {}", e)))?
                .as_secs() as u32,
            jsonrpc: "2.0".to_string(),
            method: "getblockhash".to_string(),
            params: vec![Value::Number(Number::from(height))],
        })
        .map_err(|e| SyncError::BitcoinNode(format!("JSON serialization error: {}", e)))?;
        let tunneled_response = self.post(request_body).await?;
        let result: BlockHashResponse = tunneled_response
            .json()
            .await
            .map_err(|e| SyncError::BitcoinNode(format!("JSON parsing error: {}", e)))?;
        let blockhash = result
            .result
            .ok_or_else(|| SyncError::BitcoinNode("missing result".to_string()))?;
        hex::decode(blockhash)
            .map_err(|e| SyncError::BitcoinNode(format!("Hex decode error: {}", e)))
    }

    async fn get_block_data(&self, height: u32) -> SyncResult<Vec<u8>> {
        let blockhash = self.get_block_hash(height).await?;
        let request_body = serde_json::to_string(&JsonRpcRequest {
            id: SystemTime::now()
                .duration_since(UNIX_EPOCH)
                .map_err(|e| SyncError::BitcoinNode(format!("Time error: {}", e)))?
                .as_secs() as u32,
            jsonrpc: "2.0".to_string(),
            method: "getblock".to_string(),
            params: vec![
                Value::String(hex::encode(&blockhash)),
                Value::Number(Number::from(0)),
            ],
        })
        .map_err(|e| SyncError::BitcoinNode(format!("JSON serialization error: {}", e)))?;
        let tunneled_response = self.post(request_body).await?;
        let result: BlockHashResponse = tunneled_response
            .json()
            .await
            .map_err(|e| SyncError::BitcoinNode(format!("JSON parsing error: {}", e)))?;
        let block_hex = result
            .result
            .ok_or_else(|| SyncError::BitcoinNode("missing result".to_string()))?;
        hex::decode(block_hex)
            .map_err(|e| SyncError::BitcoinNode(format!("Hex decode error: {}", e)))
    }

    async fn get_block_info(&self, height: u32) -> SyncResult<BlockInfo> {
        let hash = self.get_block_hash(height).await?;
        let data = self.get_block_data(height).await?;
        Ok(BlockInfo { height, hash, data })
    }

    async fn get_chain_tip(&self) -> SyncResult<ChainTip> {
        let height = self.get_tip_height().await?;
        let hash = self.get_block_hash(height).await?;
        Ok(ChainTip { height, hash })
    }

    async fn is_connected(&self) -> bool {
        self.get_tip_height().await.is_ok()
    }
}

/// MetashrewRuntime adapter that wraps the actual MetashrewRuntime and is snapshot-aware.
<<<<<<< HEAD
/// Now includes a parallelized view pool for concurrent view execution.
#[derive(Clone)]
pub struct MetashrewRuntimeAdapter {
    runtime: Arc<RwLock<MetashrewRuntime<RocksDBKeyValueAdapter>>>,
=======
pub struct MetashrewRuntimeAdapter<T: KeyValueStoreLike + Clone + Send + Sync + 'static> {
    runtime: Arc<RwLock<MetashrewRuntime<T>>>,
>>>>>>> 8a49860d
    snapshot_manager: Arc<RwLock<Option<Arc<RwLock<crate::snapshot::SnapshotManager>>>>>,
    view_pool: Arc<RwLock<Option<ViewRuntimePool<RocksDBKeyValueAdapter>>>>,
    disable_lru_cache: Arc<std::sync::atomic::AtomicBool>,
}

impl<T: KeyValueStoreLike + Clone + Send + Sync + 'static> MetashrewRuntimeAdapter<T> {
    pub fn new(runtime: Arc<RwLock<MetashrewRuntime<T>>>) -> Self {
        Self {
            runtime,
            snapshot_manager: Arc::new(RwLock::new(None)),
            view_pool: Arc::new(RwLock::new(None)),
            disable_lru_cache: Arc::new(std::sync::atomic::AtomicBool::new(false)),
        }
    }

    /// Initialize the view pool with the specified configuration
    pub async fn initialize_view_pool(&self, config: ViewPoolConfig) -> Result<()> {
        let runtime = self.runtime.read().await;
        let pool = runtime
            .create_view_pool(config)
            .await
            .map_err(|e| anyhow::anyhow!("Failed to create view pool: {}", e))?;

        let mut view_pool_guard = self.view_pool.write().await;
        *view_pool_guard = Some(pool);

        log::info!("View pool initialized successfully");
        Ok(())
    }

    /// Get view pool statistics for monitoring
    pub async fn get_view_pool_stats(&self) -> Option<ViewPoolStats> {
        if let Some(pool) = self.view_pool.read().await.as_ref() {
            Some(pool.get_stats().await)
        } else {
            None
        }
    }

    /// Disable stateful views to use non-stateful async wasmtime
    pub async fn disable_stateful_views(&self) {
        let mut runtime = self.runtime.write().await;
        runtime.disable_stateful_views();
        log::info!("Stateful views disabled - will use non-stateful async wasmtime");
    }

    /// Check if stateful views are enabled
    pub async fn is_stateful_views_enabled(&self) -> bool {
        let runtime = self.runtime.read().await;
        runtime.is_stateful_views_enabled()
    }

    /// Set the disable LRU cache flag
    pub fn set_disable_lru_cache(&self, disable: bool) {
        self.disable_lru_cache.store(disable, std::sync::atomic::Ordering::SeqCst);
        if disable {
            log::info!("LRU cache disabled - will refresh memory for each WASM invocation");
        } else {
            log::info!("LRU cache enabled - memory will persist between blocks");
        }
    }

    /// Check if LRU cache is disabled
    pub fn is_lru_cache_disabled(&self) -> bool {
        self.disable_lru_cache.load(std::sync::atomic::Ordering::SeqCst)
    }

    pub async fn set_snapshot_manager(
        &self,
        manager: Arc<RwLock<crate::snapshot::SnapshotManager>>,
    ) {
        let mut snapshot_manager = self.snapshot_manager.write().await;
        *snapshot_manager = Some(manager);
    }

    pub async fn get_snapshot_manager(
        &self,
    ) -> Option<Arc<RwLock<crate::snapshot::SnapshotManager>>> {
        self.snapshot_manager.read().await.as_ref().cloned()
    }
}

#[async_trait]
impl<T: KeyValueStoreLike + Clone + Send + Sync + 'static> RuntimeAdapter for MetashrewRuntimeAdapter<T> {
    async fn process_block(&mut self, height: u32, block_data: &[u8]) -> SyncResult<()> {
        if let Some(manager_arc) = self.get_snapshot_manager().await {
            {
                let mut manager = manager_arc.write().await;
                manager.set_current_height(height);
            }
            let mut runtime = self.runtime.write().await;
            {
                let mut context = runtime
                    .context
                    .lock()
                    .map_err(|e| SyncError::Runtime(format!("Failed to lock context: {}", e)))?;
                let manager_arc_clone = manager_arc.clone();
                let tracker_fn: metashrew_runtime::KVTrackerFn =
                    Box::new(move |key: Vec<u8>, value: Vec<u8>| {
                        tokio::task::block_in_place(|| {
                            tokio::runtime::Handle::current().block_on(async {
                                if let Ok(mut manager) = manager_arc_clone.try_write() {
                                    manager.track_key_change(key, value);
                                }
                            })
                        });
                    });
                context.db.set_kv_tracker(Some(tracker_fn));
                context.block = block_data.to_vec();
                context.height = height;
                context.db.set_height(height);
            }
            runtime
                .run()
                .map_err(|e| SyncError::Runtime(format!("Runtime execution failed: {}", e)))?;
            {
                let mut context = runtime
                    .context
                    .lock()
                    .map_err(|e| SyncError::Runtime(format!("Failed to lock context: {}", e)))?;
                context.db.set_kv_tracker(None);
            }
            
            // Refresh memory after each block if LRU cache is disabled
            if self.is_lru_cache_disabled() {
                log::debug!("Refreshing WASM memory after block {} (LRU cache disabled)", height);
                runtime
                    .refresh_memory()
                    .map_err(|e| SyncError::Runtime(format!("Failed to refresh memory after block: {}", e)))?;
            }
        } else {
            let mut runtime = self.runtime.write().await;
            {
                let mut context = runtime
                    .context
                    .lock()
                    .map_err(|e| SyncError::Runtime(format!("Failed to lock context: {}", e)))?;
                context.block = block_data.to_vec();
                context.height = height;
                context.db.set_height(height);
            }
            runtime
                .run()
                .map_err(|e| SyncError::Runtime(format!("Runtime execution failed: {}", e)))?;
            
            // Refresh memory after each block if LRU cache is disabled
            if self.is_lru_cache_disabled() {
                log::debug!("Refreshing WASM memory after block {} (LRU cache disabled)", height);
                runtime
                    .refresh_memory()
                    .map_err(|e| SyncError::Runtime(format!("Failed to refresh memory after block: {}", e)))?;
            }
        }
        Ok(())
    }

    async fn process_block_atomic(
        &mut self,
        height: u32,
        block_data: &[u8],
        block_hash: &[u8],
    ) -> SyncResult<AtomicBlockResult> {
        let mut runtime = self.runtime.write().await;
        runtime
            .process_block_atomic(height, block_data, block_hash)
            .await
            .map(|res| AtomicBlockResult {
                state_root: res.state_root,
                batch_data: res.batch_data,
                height: res.height,
                block_hash: res.block_hash,
            })
            .map_err(|e| SyncError::Runtime(format!("Atomic block processing failed: {}", e)))
    }

    async fn get_state_root(&self, height: u32) -> SyncResult<Vec<u8>> {
        let runtime = self.runtime.read().await;
        let context = runtime
            .context
            .lock()
            .map_err(|e| SyncError::Runtime(format!("Failed to lock context: {}", e)))?;
        let adapter = context.db.clone();
        let smt_helper = metashrew_runtime::smt::SMTHelper::new(adapter);
        match smt_helper.get_smt_root_at_height(height) {
            Ok(root) => Ok(root.to_vec()),
            Err(e) => Err(SyncError::Runtime(format!(
                "Failed to get state root for height {}: {}",
                height, e
            ))),
        }
    }

    async fn execute_view(&self, call: ViewCall) -> SyncResult<ViewResult> {
        // Try to use view pool first if available
        if let Some(pool) = self.view_pool.read().await.as_ref() {
            log::debug!("Using view pool for function: {}", call.function_name);
            let result = pool
                .view(call.function_name, &call.input_data, call.height)
                .await
                .map_err(|e| {
                    SyncError::ViewFunction(format!("View pool execution failed: {}", e))
                })?;
            Ok(ViewResult { data: result })
        } else {
            // Fallback to direct runtime execution
            log::debug!("Using direct runtime for function: {}", call.function_name);
            let runtime = self.runtime.read().await;
            let result = runtime
                .view(call.function_name, &call.input_data, call.height)
                .await
                .map_err(|e| SyncError::ViewFunction(format!("View function failed: {}", e)))?;
            Ok(ViewResult { data: result })
        }
    }

    async fn execute_preview(&self, call: PreviewCall) -> SyncResult<ViewResult> {
        let runtime = self.runtime.read().await;
        let result = runtime
            .preview_async(
                &call.block_data,
                call.function_name,
                &call.input_data,
                call.height,
            )
            .await
            .map_err(|e| SyncError::ViewFunction(format!("Preview function failed: {}", e)))?;
        Ok(ViewResult { data: result })
    }

    async fn refresh_memory(&mut self) -> SyncResult<()> {
        log::info!("Memory refresh requested (typically during chain reorganization)");
        let mut runtime = self.runtime.write().await;
        runtime
            .refresh_memory()
            .map_err(|e| SyncError::Runtime(format!("Failed to refresh runtime memory: {}", e)))?;
        Ok(())
    }

    async fn is_ready(&self) -> bool {
        self.runtime.try_read().is_ok()
    }

    async fn get_stats(&self) -> SyncResult<RuntimeStats> {
        let runtime = self.runtime.write().await;
        let context = runtime
            .context
            .lock()
            .map_err(|e| SyncError::Runtime(format!("Failed to lock context: {}", e)))?;
        let blocks_processed = context.height;
        Ok(RuntimeStats {
            memory_usage_bytes: 0,
            blocks_processed,
            last_refresh_height: Some(blocks_processed),
        })
    }

    async fn get_prefix_root(&self, name: &str, _height: u32) -> SyncResult<Option<[u8; 32]>> {
        let runtime = self.runtime.read().await;
        let context = runtime
            .context
            .lock()
            .map_err(|e| SyncError::Runtime(format!("Failed to lock context: {}", e)))?;
        if let Some(smt) = context.prefix_smts.get(name) {
            Ok(Some(smt.root()))
        } else {
            Ok(None)
        }
    }

    async fn log_prefix_roots(&self) -> SyncResult<()> {
        let runtime = self.runtime.read().await;
        let context = runtime
            .context
            .lock()
            .map_err(|e| SyncError::Runtime(format!("Failed to lock context: {}", e)))?;
        for (name, smt) in context.prefix_smts.iter() {
            log::info!("prefixroot {}: {}", name, hex::encode(smt.root()));
        }
        Ok(())
    }
}<|MERGE_RESOLUTION|>--- conflicted
+++ resolved
@@ -229,17 +229,12 @@
 }
 
 /// MetashrewRuntime adapter that wraps the actual MetashrewRuntime and is snapshot-aware.
-<<<<<<< HEAD
 /// Now includes a parallelized view pool for concurrent view execution.
 #[derive(Clone)]
-pub struct MetashrewRuntimeAdapter {
-    runtime: Arc<RwLock<MetashrewRuntime<RocksDBKeyValueAdapter>>>,
-=======
 pub struct MetashrewRuntimeAdapter<T: KeyValueStoreLike + Clone + Send + Sync + 'static> {
     runtime: Arc<RwLock<MetashrewRuntime<T>>>,
->>>>>>> 8a49860d
     snapshot_manager: Arc<RwLock<Option<Arc<RwLock<crate::snapshot::SnapshotManager>>>>>,
-    view_pool: Arc<RwLock<Option<ViewRuntimePool<RocksDBKeyValueAdapter>>>>,
+    view_pool: Arc<RwLock<Option<ViewRuntimePool<T>>>>,
     disable_lru_cache: Arc<std::sync::atomic::AtomicBool>,
 }
 
