use anyhow::Result;
use async_trait::async_trait;
use hex;
use metashrew_runtime::{KeyValueStoreLike, MetashrewRuntime};
use metashrew_sync::{
    AtomicBlockResult, BitcoinNodeAdapter, BlockInfo, ChainTip, PreviewCall, RuntimeAdapter,
    RuntimeStats, SyncError, SyncResult, ViewCall, ViewResult,
};
use serde::de::DeserializeOwned;
use serde::{Deserialize, Serialize};
use serde_json::{Number, Value};
use std::sync::Arc;
use std::time::{Duration, SystemTime, UNIX_EPOCH};
use tokio::sync::RwLock;

use crate::ssh_tunnel::{make_request_with_tunnel, SshTunnel, SshTunnelConfig};

// JSON-RPC request/response structs for BitcoinRpcAdapter
#[derive(Serialize, Deserialize)]
pub struct JsonRpcRequest {
    pub id: u32,
    pub jsonrpc: String,
    pub method: String,
    pub params: Vec<Value>,
}

#[derive(Deserialize, Debug)]
#[allow(dead_code)]
pub struct BlockCountResponse {
    pub id: u32,
    pub result: Option<u32>,
    pub error: Option<Value>,
}

#[derive(Deserialize, Debug)]
#[allow(dead_code)]
pub struct BlockHashResponse {
    pub id: u32,
    pub result: Option<String>,
    pub error: Option<Value>,
}

/// Bitcoin node adapter that connects to a real Bitcoin node via RPC.
#[derive(Clone)]
pub struct BitcoinRpcAdapter {
    rpc_url: String,
    auth: Option<String>,
    bypass_ssl: bool,
    tunnel_config: Option<SshTunnelConfig>,
    active_tunnel: Arc<tokio::sync::Mutex<Option<SshTunnel>>>,
}

impl BitcoinRpcAdapter {
    pub fn new(
        rpc_url: String,
        auth: Option<String>,
        bypass_ssl: bool,
        tunnel_config: Option<SshTunnelConfig>,
    ) -> Self {
        Self {
            rpc_url,
            auth,
            bypass_ssl,
            tunnel_config,
            active_tunnel: Arc::new(tokio::sync::Mutex::new(None)),
        }
    }

    async fn request_with_retry<T: DeserializeOwned>(&self, method: &str, params: Vec<Value>) -> Result<T> {
        let max_retries = 5;
        let mut retry_delay = Duration::from_millis(500);
        let max_delay = Duration::from_secs(16);

        let mut active_tunnel_guard = if self.tunnel_config.is_some() {
            Some(self.active_tunnel.lock().await)
        } else {
            None
        };

        for attempt in 0..max_retries {
            let request_body = serde_json::to_string(&JsonRpcRequest {
                id: SystemTime::now()
                    .duration_since(UNIX_EPOCH)
                    .map_err(|e| anyhow::anyhow!("Time error: {}", e))?
                    .as_secs() as u32,
                jsonrpc: "2.0".to_string(),
                method: method.to_string(),
                params: params.clone(),
            })
            .map_err(|e| anyhow::anyhow!("JSON serialization error: {}", e))?;

            let existing_tunnel: Option<SshTunnel> = if let Some(guard) = &active_tunnel_guard {
                (**guard).clone()
            } else {
                None
            };

            match make_request_with_tunnel(
                &self.rpc_url,
                request_body.clone(),
                self.auth.clone(),
                self.tunnel_config.clone(),
                self.bypass_ssl,
                existing_tunnel,
            )
            .await
            {
                Ok(tunneled_response) => {
                    if let Some(guard) = &mut active_tunnel_guard {
                        if guard.is_none() {
                            if let Some(tunnel) = tunneled_response._tunnel.clone() {
                                **guard = Some(tunnel);
                            }
                        }
                    }
                    
                    match tunneled_response.json::<T>().await {
                        Ok(response) => return Ok(response),
                        Err(e) => {
                            log::warn!("JSON parsing failed (attempt {}): {}. Retrying in {:?}...", attempt + 1, e, retry_delay);
                        }
                    }
                }
                Err(e) => {
                    log::warn!("Request failed (attempt {}): {}. Retrying in {:?}...", attempt + 1, e, retry_delay);
                    if let Some(guard) = &mut active_tunnel_guard {
                        **guard = None;
                    }
                }
            }

            let jitter = {
                use rand::Rng;
                rand::thread_rng().gen_range(0..=100) as u64
            };
            retry_delay = std::cmp::min(max_delay, retry_delay * 2 + Duration::from_millis(jitter));
            tokio::time::sleep(retry_delay).await;
        }

        Err(anyhow::anyhow!("Max retries exceeded for method {}", method))
    }
}
#[async_trait]
impl BitcoinNodeAdapter for BitcoinRpcAdapter {
    async fn get_tip_height(&self) -> SyncResult<u32> {
        let response: BlockCountResponse = self
            .request_with_retry("getblockcount", vec![])
            .await
            .map_err(|e| SyncError::BitcoinNode(e.to_string()))?;
        response
            .result
            .ok_or_else(|| SyncError::BitcoinNode("missing result".to_string()))
    }

    async fn get_block_hash(&self, height: u32) -> SyncResult<Vec<u8>> {
        let params = vec![Value::Number(Number::from(height))];
        let response: BlockHashResponse = self
            .request_with_retry("getblockhash", params)
            .await
            .map_err(|e| SyncError::BitcoinNode(e.to_string()))?;
        let blockhash = response
            .result
            .ok_or_else(|| SyncError::BitcoinNode("missing result".to_string()))?;
        hex::decode(blockhash)
            .map_err(|e| SyncError::BitcoinNode(format!("Hex decode error: {}", e)))
    }

    async fn get_block_data(&self, height: u32) -> SyncResult<Vec<u8>> {
        let blockhash = self.get_block_hash(height).await?;
        let params = vec![
            Value::String(hex::encode(&blockhash)),
            Value::Number(Number::from(0)),
        ];
        let response: BlockHashResponse = self
            .request_with_retry("getblock", params)
            .await
            .map_err(|e| SyncError::BitcoinNode(e.to_string()))?;
        let block_hex = response
            .result
            .ok_or_else(|| SyncError::BitcoinNode("missing result".to_string()))?;
        hex::decode(block_hex)
            .map_err(|e| SyncError::BitcoinNode(format!("Hex decode error: {}", e)))
    }

    async fn get_block_info(&self, height: u32) -> SyncResult<BlockInfo> {
        let hash = self.get_block_hash(height).await?;
        let data = self.get_block_data(height).await?;
        Ok(BlockInfo { height, hash, data })
    }

    async fn get_chain_tip(&self) -> SyncResult<ChainTip> {
        let height = self.get_tip_height().await?;
        let hash = self.get_block_hash(height).await?;
        Ok(ChainTip { height, hash })
    }

    async fn is_connected(&self) -> bool {
        self.get_tip_height().await.is_ok()
    }
}

/// MetashrewRuntime adapter that wraps the actual MetashrewRuntime and is snapshot-aware.
<<<<<<< HEAD
/// 
/// No external locking is needed for the runtime because:
/// - View/preview calls create independent WASM runtime instances
/// - Block processing is sequential (one block at a time)
/// - Database is append-only with height-based reads (concurrent reads are safe)
/// - MetashrewRuntime handles internal synchronization for context/instance access
=======
#[derive(Clone)]
>>>>>>> 4acb62e0
pub struct MetashrewRuntimeAdapter<T: KeyValueStoreLike + Clone + Send + Sync + 'static> {
    runtime: Arc<MetashrewRuntime<T>>,
    snapshot_manager: Arc<RwLock<Option<Arc<RwLock<crate::snapshot::SnapshotManager>>>>>,
}

impl<T: KeyValueStoreLike + Clone + Send + Sync + 'static> MetashrewRuntimeAdapter<T> {
    pub fn new(runtime: Arc<MetashrewRuntime<T>>) -> Self {
        Self {
            runtime,
            snapshot_manager: Arc::new(RwLock::new(None)),
        }
    }

    pub async fn set_snapshot_manager(&self, manager: Arc<RwLock<crate::snapshot::SnapshotManager>>) {
        let mut snapshot_manager = self.snapshot_manager.write().await;
        *snapshot_manager = Some(manager);
    }

    pub async fn get_snapshot_manager(&self) -> Option<Arc<RwLock<crate::snapshot::SnapshotManager>>> {
        self.snapshot_manager.read().await.as_ref().cloned()
    }
}

#[async_trait]
impl<T: KeyValueStoreLike + Clone + Send + Sync + 'static> RuntimeAdapter for MetashrewRuntimeAdapter<T>
where
    <T as KeyValueStoreLike>::Batch: Send,
{
    async fn process_block(&self, height: u32, block_data: &[u8]) -> SyncResult<()> {
        // No external lock needed - MetashrewRuntime handles internal synchronization
        self.runtime.process_block(height, block_data).await.map_err(|e| SyncError::Runtime(e.to_string()))
    }
    async fn process_block_atomic(
        &self,
        height: u32,
        block_data: &[u8],
        block_hash: &[u8],
    ) -> SyncResult<AtomicBlockResult> {
        // No external lock needed - MetashrewRuntime handles internal synchronization
        self.runtime.process_block_atomic(height, block_data, block_hash).await.map(|r| AtomicBlockResult {
            state_root: r.state_root,
            batch_data: r.batch_data,
            height: r.height,
            block_hash: r.block_hash,
        }).map_err(|e| SyncError::Runtime(e.to_string()))
    }

    async fn get_state_root(&self, height: u32) -> SyncResult<Vec<u8>> {
        // Briefly lock to get DB clone, then release for concurrent access
        let db = {
            let context = self.runtime.context.lock().await;
            context.db.clone()
        };
        let smt_helper = metashrew_runtime::smt::SMTHelper::new(db);
        match smt_helper.get_smt_root_at_height(height) {
            Ok(root) => Ok(root.to_vec()),
            Err(e) => Err(SyncError::Runtime(format!(
                "Failed to get state root for height {}: {}",
                height, e
            ))),
        }
    }

    async fn execute_view(&self, call: ViewCall) -> SyncResult<ViewResult> {
        // view() creates a completely independent WASM runtime instance
        // No external locking needed - the method handles internal coordination
        // Database reads are safe due to append-only structure and height-based queries
        let result = self.runtime
            .view(call.function_name, &call.input_data, call.height)
            .await
            .map_err(|e| SyncError::ViewFunction(format!("View function failed: {}", e)))?;
        Ok(ViewResult { data: result })
    }

    async fn execute_preview(&self, call: PreviewCall) -> SyncResult<ViewResult> {
        // preview() creates an isolated DB copy, processes the block, then runs a view function
        // No external locking needed - all isolation is handled internally
        let result = self.runtime
            .preview_async(
                &call.block_data,
                call.function_name,
                &call.input_data,
                call.height,
            )
            .await
            .map_err(|e| SyncError::ViewFunction(format!("Preview function failed: {}", e)))?;
        Ok(ViewResult { data: result })
    }

    async fn refresh_memory(&self) -> SyncResult<()> {
        Ok(())
    }

    async fn is_ready(&self) -> bool {
        // No try_read needed - runtime is always ready for concurrent access
        true
    }

    async fn get_stats(&self) -> SyncResult<RuntimeStats> {
        // Briefly lock to get height, then release
        let blocks_processed = {
            let context = self.runtime.context.lock().await;
            context.height
        };
        Ok(RuntimeStats {
            memory_usage_bytes: 0,
            blocks_processed,
            last_refresh_height: Some(blocks_processed),
        })
    }
}<|MERGE_RESOLUTION|>--- conflicted
+++ resolved
@@ -200,16 +200,13 @@
 }
 
 /// MetashrewRuntime adapter that wraps the actual MetashrewRuntime and is snapshot-aware.
-<<<<<<< HEAD
 /// 
 /// No external locking is needed for the runtime because:
 /// - View/preview calls create independent WASM runtime instances
 /// - Block processing is sequential (one block at a time)
 /// - Database is append-only with height-based reads (concurrent reads are safe)
 /// - MetashrewRuntime handles internal synchronization for context/instance access
-=======
 #[derive(Clone)]
->>>>>>> 4acb62e0
 pub struct MetashrewRuntimeAdapter<T: KeyValueStoreLike + Clone + Send + Sync + 'static> {
     runtime: Arc<MetashrewRuntime<T>>,
     snapshot_manager: Arc<RwLock<Option<Arc<RwLock<crate::snapshot::SnapshotManager>>>>>,
