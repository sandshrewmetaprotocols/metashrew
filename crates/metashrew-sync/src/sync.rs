--- conflicted
+++ resolved
@@ -113,13 +113,8 @@
 {
     node: Arc<N>,
     storage: Arc<RwLock<S>>,
-<<<<<<< HEAD
     runtime: Arc<R>,
-    config: SyncConfig,
-=======
-    runtime: Arc<RwLock<R>>,
     pub config: SyncConfig,
->>>>>>> 4acb62e0
     is_running: Arc<AtomicBool>,
     pub current_height: Arc<AtomicU32>,
     last_block_time: Arc<RwLock<Option<SystemTime>>>,
