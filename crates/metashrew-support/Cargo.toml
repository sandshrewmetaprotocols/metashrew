--- conflicted
+++ resolved
@@ -1,10 +1,6 @@
 [package]
 name = "metashrew-support"
-<<<<<<< HEAD
 version.workspace = true
-=======
-version = "9.0.1"
->>>>>>> 8a49860d
 edition = "2021"
 description = "Support library for Metashrew indexers"
 license = "MIT"
@@ -18,21 +14,16 @@
 bech32 = "0.11.0"
 bitcoin = "0.32.6"
 hex = "0.4.3"
-<<<<<<< HEAD
 log = "0.4"
 metashrew-cache = { path = "../metashrew-cache", features = ["sync"] }
-prost = "0.12.6"
+prost.workspace = true
 rlp = "0.5.2"
-protobuf = "3.7.1"
 getrandom = { workspace = true }
 uuid = { version = "1.17", features = ["v4", "js"] }
 # WASM-specific dependencies to fix uuid/getrandom compatibility
 [target.'cfg(target_arch = "wasm32")'.dependencies]
 getrandom = { workspace = true }
 uuid = { version = "1.17", features = ["js"] }
-=======
-prost.workspace = true
->>>>>>> 8a49860d
 
 [build-dependencies]
 anyhow = "1.0.90"
